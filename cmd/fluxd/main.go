package main

import (
	"fmt"
	"io/ioutil"
	"net/http"
	"os"
	"os/exec"
	"os/signal"
	"sync"
	"syscall"
	"time"

	"github.com/go-kit/kit/log"
	"github.com/prometheus/client_golang/prometheus/promhttp"
	"github.com/spf13/pflag"
	k8sclient "k8s.io/client-go/1.5/kubernetes"
	"k8s.io/client-go/1.5/rest"

	//	"github.com/weaveworks/flux"
	"github.com/weaveworks/flux"
	"github.com/weaveworks/flux/cluster"
	"github.com/weaveworks/flux/cluster/kubernetes"
	"github.com/weaveworks/flux/daemon"
	"github.com/weaveworks/flux/git"
	transport "github.com/weaveworks/flux/http"
	daemonhttp "github.com/weaveworks/flux/http/daemon"
	"github.com/weaveworks/flux/job"
	"github.com/weaveworks/flux/registry"
	"github.com/weaveworks/flux/remote"
	"github.com/weaveworks/flux/ssh"
)

var version string

func optionalVar(fs *pflag.FlagSet, value ssh.OptionalValue, name, usage string) ssh.OptionalValue {
	fs.Var(value, name, usage)
	return value
}

func main() {
	// Flag domain.
	fs := pflag.NewFlagSet("default", pflag.ExitOnError)
	fs.Usage = func() {
		fmt.Fprintf(os.Stderr, "DESCRIPTION\n")
		fmt.Fprintf(os.Stderr, "  fluxd is the agent of flux.\n")
		fmt.Fprintf(os.Stderr, "\n")
		fmt.Fprintf(os.Stderr, "FLAGS\n")
		fs.PrintDefaults()
	}
	// This mirrors how kubectl extracts information from the environment.
	var (
		listenAddr        = fs.StringP("listen", "l", ":3031", "Listen address where /metrics and API will be served")
		kubernetesKubectl = fs.String("kubernetes-kubectl", "", "Optional, explicit path to kubectl tool")
		versionFlag       = fs.Bool("version", false, "Get version number")
		// Git repo & key etc.
		gitURL      = fs.String("git-url", "", "URL of git repo with Kubernetes manifests; e.g., git@github.com:weaveworks/flux-example")
		gitBranch   = fs.String("git-branch", "master", "branch of git repo to use for Kubernetes manifests")
		gitPath     = fs.String("git-path", "", "path within git repo to locate Kubernetes manifests")
		gitUser     = fs.String("git-user", "Weave Flux", "username to use as git committer")
		gitEmail    = fs.String("git-email", "support@weave.works", "email to use as git committer")
		gitSyncTag  = fs.String("git-sync-tag", "flux-sync", "tag to use to mark sync progress for this cluster")
		gitNotesRef = fs.String("git-notes-ref", "flux", "ref to use for keeping commit annotations in git notes")
		// registry
		dockerCredFile      = fs.String("docker-config", "~/.docker/config.json", "Path to config file with credentials for DockerHub, quay.io etc.")
		memcachedHostname   = fs.String("memcached-hostname", "", "Hostname for memcached service to use when caching chunks. If empty, no memcached will be used.")
		memcachedTimeout    = fs.Duration("memcached-timeout", 100*time.Millisecond, "Maximum time to wait before giving up on memcached requests.")
		memcachedService    = fs.String("memcached-service", "memcached", "SRV service used to discover memcache servers.")
		registryCacheExpiry = fs.Duration("registry-cache-expiry", 20*time.Minute, "Duration to keep cached registry tag info. Must be < 1 month.")
		// SSH key generation
		sshKeyBits = optionalVar(fs, &ssh.KeyBitsValue{}, "ssh-keygen-bits", "-b argument to ssh-keygen (default unspecified)")
		sshKeyType = optionalVar(fs, &ssh.KeyTypeValue{}, "ssh-keygen-type", "-t argument to ssh-keygen (default unspecified)")

		upstreamURL = fs.String("connect", "", "Connect to an upstream service e.g., Weave Cloud, at this base address")
		token       = fs.String("token", "", "Authentication token for upstream service")
	)
	fs.Parse(os.Args)

	if version == "" {
		version = "unversioned"
	}
	if *versionFlag {
		fmt.Println(version)
		os.Exit(0)
	}

	// Logger component.
	var logger log.Logger
	{
		logger = log.NewLogfmtLogger(os.Stderr)
		logger = log.NewContext(logger).With("ts", log.DefaultTimestampUTC)
		logger = log.NewContext(logger).With("caller", log.DefaultCaller)
	}

	// Platform component.
	var sshKeyRing ssh.KeyRing
	var k8s cluster.Cluster
	var k8sManifests cluster.Manifests
	{
		restClientConfig, err := rest.InClusterConfig()
		if err != nil {
			logger.Log("err", err)
			os.Exit(1)
		}

		restClientConfig.QPS = 50.0
		restClientConfig.Burst = 100

		clientset, err := k8sclient.NewForConfig(restClientConfig)
		if err != nil {
			logger.Log("err", err)
			os.Exit(1)
		}

		namespace, err := ioutil.ReadFile("/var/run/secrets/kubernetes.io/serviceaccount/namespace")
		if err != nil {
			logger.Log("err", err)
			os.Exit(1)
		}

		sshKeyRing, err = kubernetes.NewSSHKeyRing(kubernetes.SSHKeyRingConfig{
			SecretAPI:             clientset.Core().Secrets(string(namespace)),
			SecretName:            "flux-git-deploy",
			SecretVolumeMountPath: "/etc/fluxd/ssh",
			SecretDataKey:         "identity",
			KeyBits:               sshKeyBits,
			KeyType:               sshKeyType,
		})
		if err != nil {
			logger.Log("err", err)
			os.Exit(1)
		}

		publicKey, privateKeyPath := sshKeyRing.KeyPair()

		logger := log.NewContext(logger).With("component", "platform")
		logger.Log("identity", privateKeyPath)
		logger.Log("identity.pub", publicKey.Key)
		logger.Log("host", restClientConfig.Host)

		kubectl := *kubernetesKubectl
		if kubectl == "" {
			kubectl, err = exec.LookPath("kubectl")
		} else {
			_, err = os.Stat(kubectl)
		}
		if err != nil {
			logger.Log("err", err)
			os.Exit(1)
		}
		logger.Log("kubectl", kubectl)

<<<<<<< HEAD
		kubectlApplier := kubernetes.NewKubectl(kubectl, restClientConfig, os.Stdout, os.Stderr)
		cluster, err := kubernetes.NewCluster(restClientConfig, kubectlApplier, version, logger)
=======
		kubectlApplier := kubernetes.NewKubectl(kubectl, restClientConfig)
		cluster, err := kubernetes.NewCluster(clientset, kubectlApplier, sshKeyRing, logger)
>>>>>>> 37acdb16
		if err != nil {
			logger.Log("err", err)
			os.Exit(1)
		}

		if err := cluster.Ping(); err != nil {
			logger.Log("ping", err)
		} else {
			logger.Log("ping", true)
		}

		k8s = cluster
		// There is only one way we currently interpret a repo of
		// files as manifests, and that's as Kubernetes yamels.
		k8sManifests = &kubernetes.Manifests{}
	}

	var reg registry.Registry
	{
		var memcacheClient registry.MemcacheClient
		if *memcachedHostname != "" {
			memcacheClient = registry.NewMemcacheClient(registry.MemcacheConfig{
				Host:           *memcachedHostname,
				Service:        *memcachedService,
				Timeout:        *memcachedTimeout,
				UpdateInterval: 1 * time.Minute,
				Logger:         log.NewContext(logger).With("component", "memcached"),
			})
			memcacheClient = registry.InstrumentMemcacheClient(memcacheClient)
			defer memcacheClient.Stop()
		}

		creds, err := registry.CredentialsFromFile(*dockerCredFile)
		if err != nil {
			logger.Log("err", err)
		}
		registryLogger := log.NewContext(logger).With("component", "registry")
		reg = registry.NewRegistry(
			registry.NewRemoteClientFactory(creds, registryLogger, memcacheClient, *registryCacheExpiry),
			registryLogger,
		)
		reg = registry.NewInstrumentedRegistry(reg)
	}

	var checkout *git.Checkout
	{
		repo := git.Repo{
			URL:     *gitURL,
			Path:    *gitPath,
			Branch:  *gitBranch,
			KeyRing: sshKeyRing,
		}
		gitConfig := git.Config{
			SyncTag:   *gitSyncTag,
			NotesRef:  *gitNotesRef,
			UserName:  *gitUser,
			UserEmail: *gitEmail,
		}

		working, err := repo.Clone(gitConfig)
		if err != nil {
			logger.Log("component", "git", "err", err.Error())
			os.Exit(1)
		}

		logger.Log("working-dir", working.Dir,
			"user", *gitUser,
			"email", *gitEmail,
			"sync-tag", *gitSyncTag,
			"notes-ref", *gitNotesRef)
		checkout = working
	}

	shutdown := make(chan struct{})

	queueWg := &sync.WaitGroup{}
	var jobs *job.Queue
	{
		jobs = job.NewQueue()
		queueWg.Add(1)
		go jobs.Loop(shutdown, queueWg)
	}

	daemon := &daemon.Daemon{
		V:              version,
		Cluster:        k8s,
		Manifests:      k8sManifests,
		Registry:       reg,
		Checkout:       checkout,
		Jobs:           jobs,
		JobStatusCache: &job.StatusCache{Size: 100},
	}

	// Connect to fluxsvc if given an upstream address
	if *upstreamURL != "" {
		upstreamLogger := log.NewContext(logger).With("component", "upstream")
		upstreamLogger.Log("URL", *upstreamURL)
		upstream, err := daemonhttp.NewUpstream(
			&http.Client{Timeout: 10 * time.Second},
			fmt.Sprintf("fluxd/%v", version),
			flux.Token(*token),
			transport.NewServiceRouter(), // TODO should be NewUpstreamRouter, since it only needs the registration endpoint
			*upstreamURL,
			&remote.ErrorLoggingPlatform{daemon, upstreamLogger},
			upstreamLogger,
		)
		if err != nil {
			logger.Log("err", err)
			os.Exit(1)
		}
		daemon.EventWriter = upstream
		defer upstream.Close()
	} else {
		logger.Log("upstream", "no upstream URL given")
	}

	daemonWg := &sync.WaitGroup{}
	daemonWg.Add(1)
	go daemon.Loop(shutdown, daemonWg, log.NewContext(logger).With("component", "sync-loop"))

	// Mechanical components.
	errc := make(chan error)
	go func() {
		c := make(chan os.Signal)
		signal.Notify(c, syscall.SIGINT, syscall.SIGTERM)
		errc <- fmt.Errorf("%s", <-c)
	}()

	// HTTP transport component, for metrics
	go func() {
		mux := http.NewServeMux()
		mux.Handle("/metrics", promhttp.Handler())
		handler := daemonhttp.NewHandler(daemon, daemonhttp.NewRouter())
		mux.Handle("/api/flux/", http.StripPrefix("/api/flux", handler))
		logger.Log("addr", *listenAddr)
		errc <- http.ListenAndServe(*listenAddr, mux)
	}()

	// Go!
	logger.Log("exiting", <-errc)
	close(shutdown)
	daemonWg.Wait()
	queueWg.Wait()
}<|MERGE_RESOLUTION|>--- conflicted
+++ resolved
@@ -150,13 +150,8 @@
 		}
 		logger.Log("kubectl", kubectl)
 
-<<<<<<< HEAD
 		kubectlApplier := kubernetes.NewKubectl(kubectl, restClientConfig, os.Stdout, os.Stderr)
-		cluster, err := kubernetes.NewCluster(restClientConfig, kubectlApplier, version, logger)
-=======
-		kubectlApplier := kubernetes.NewKubectl(kubectl, restClientConfig)
 		cluster, err := kubernetes.NewCluster(clientset, kubectlApplier, sshKeyRing, logger)
->>>>>>> 37acdb16
 		if err != nil {
 			logger.Log("err", err)
 			os.Exit(1)
